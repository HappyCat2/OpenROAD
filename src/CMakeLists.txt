--- conflicted
+++ resolved
@@ -136,12 +136,9 @@
   ${FASTROUTE_HOME}/include
   flute3
   ${PDNGEN_HOME}/include
-<<<<<<< HEAD
   ${TOOL_HOME}/include
-=======
   SYSTEM
   ${TCL_HEADER_DIR}
->>>>>>> ae4a8b6d
   )
 
 target_link_libraries(openroad
