#!/bin/sh
# The next line is executed by /bin/sh, but not Tcl \
exec tclsh $0 ${1+"$@"}

# Copyright (c) 2019, Parallax Software, Inc.
# 
# This program is free software: you can redistribute it and/or modify
# it under the terms of the GNU General Public License as published by
# the Free Software Foundation, either version 3 of the License, or
# (at your option) any later version.
# 
# This program is distributed in the hope that it will be useful,
# but WITHOUT ANY WARRANTY; without even the implied warranty of
# MERCHANTABILITY or FITNESS FOR A PARTICULAR PURPOSE.  See the
# GNU General Public License for more details.
# 
# You should have received a copy of the GNU General Public License
# along with this program.  If not, see <https://www.gnu.org/licenses/>.

# Usage: regression tool [tool2...]
# where tool is name of an openroad tool.

# Directory containing tests.
set test_dir [file dirname [file normalize [info script]]]
set ord_dir [file dirname $test_dir]

source [file join $test_dir "regression_vars.tcl"]
source [file join $test_dir "regression.tcl"]

set tool_scripts {"init_fp" "src/init_fp/test/regression" \
		    "dbSta" "src/dbSta/test/regression" \
		    "IoPlacer" "src/ioPlacer/test/regression" \
		    "PDNgen" "src/pdngen/test/regression" \
		    "TritonMacroPlace" "src/TritonMacroPlace/test/regression" \
		    "Resizer" "src/resizer/test/regression" \
		    "Replace" "src/replace/test/regression" \
		    "TritonCTS" "src/TritonCTS/test/regression" \
		    "OpenDP" "src/opendp/test/regression" \
		    "FastRoute" "src/FastRoute/test/regression" \
		    "TapCell" "src/tapcell/test/regression" \
		    "OpenPhySyn" "src/OpenPhySyn/test/regression" \
		    "PDNSim" "src/PDNSim/test/regression" \
		  }

foreach tool $argv {
  if { !([string equal -nocase $tool "openroad"]
	 || [lsearch -nocase $tool_scripts $tool] != -1) } {
    puts "$tool is not an openroad tool name."
  }
}

proc run_tool_tests { tool } {
  global argv tool_scripts
  return [expr { $argv == {} || [lsearch -nocase $argv $tool] != -1 }]
}

set tool_errors 0

# Flow based tests (MIA)
if { [run_tool_tests "openroad"] } {
  puts "------------------------------------------------------"
  puts "OpenROAD"
  incr tool_errors [regression_body {}]
}

<<<<<<< HEAD
set tool_scripts {"Init floorplan" "src/init_fp/test/regression" \
		    "DB STA" "src/dbSta/test/regression" \
		    "I/O placer" "src/ioPlacer/test/regression" \
		    "PDN gen" "src/pdngen/test/regression" \
		    "Triton Macro Place" "src/TritonMacroPlace/test/regression" \
		    "Resizer" "src/resizer/test/regression" \
		    "Triton CTS" "src/TritonCTS/test/regression" \
		    "OpenDP" "src/opendp/test/regression" \
		    "Fast Route" "src/FastRoute/test/regression" \
		    "Tap cell" "src/tapcell/test/regression" \
		    "tool" "src/tool/test/regression" \
		  }
# side lined
=======
# side lined for bad behavior
>>>>>>> dfe1a659
# "Replace" "src/replace/test/regression" \

foreach {tool script} $tool_scripts {
  if { [run_tool_tests $tool] } {
    puts "------------------------------------------------------"
    puts $tool
    if { [catch "exec [file join $ord_dir $script] >@stdout"] } {
      incr tool_errors
    }
  }
}

puts "------------------------------------------------------"
if { $tool_errors } {
  puts "Found $tool_errors tool regression failures."
}

exit $tool_errors

# Local Variables:
# mode:tcl
# End:<|MERGE_RESOLUTION|>--- conflicted
+++ resolved
@@ -63,11 +63,11 @@
   incr tool_errors [regression_body {}]
 }
 
-<<<<<<< HEAD
 set tool_scripts {"Init floorplan" "src/init_fp/test/regression" \
 		    "DB STA" "src/dbSta/test/regression" \
 		    "I/O placer" "src/ioPlacer/test/regression" \
 		    "PDN gen" "src/pdngen/test/regression" \
+		    "Replace" "src/replace/test/regression" \
 		    "Triton Macro Place" "src/TritonMacroPlace/test/regression" \
 		    "Resizer" "src/resizer/test/regression" \
 		    "Triton CTS" "src/TritonCTS/test/regression" \
@@ -76,11 +76,6 @@
 		    "Tap cell" "src/tapcell/test/regression" \
 		    "tool" "src/tool/test/regression" \
 		  }
-# side lined
-=======
-# side lined for bad behavior
->>>>>>> dfe1a659
-# "Replace" "src/replace/test/regression" \
 
 foreach {tool script} $tool_scripts {
   if { [run_tool_tests $tool] } {
